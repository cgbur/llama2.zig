# llama2.zig

<p align="center">
  <img src="assets/llama_and_ziggy.jpg" width="300" height="300" alt="Cute Llama">
</p>

This is the Zig version of [llama2.c](https://github.com/karpathy/llama2.c) by
Andrej Karpathy. It runs inference for the
[llama2](https://github.com/facebookresearch/llama) model architecture recently
published by Meta.

It currently supports:

- Inference of llama2 model checkpoints
- Temperature control
- Top-p (nucleus) sampling
- Prompt handling (bpe tokenization)
- Sequence length control
- Custom tokenizers
- Multiquery support
- Running really fast

The ultimate goal is to create a fast, portable, and user-friendly
implementation of the llama2 model architecture. The code prioritizes simplicity
and readability without sacrificing performance. Certain core functions have
SIMD implementations using the Zig `@Vector` feature, which provides a ~5x speed
increase. For more details and comparisons to other implementation, please refer
to the [performance](#performance) section.

The `stories15.bin` file is a model checkpoint for a 15M parameter model that
was trained on the tiny stories dataset. The method for generating this file
can be found in the llama2.c repo.

## Usage

After cloning the repo, run the following command for inference:

```sh
zig build -Doptimize=ReleaseFast
zig-out/bin/llama2 stories15M.bin
```

A prompt can be provided as an argument to the program:

```sh
llama2 stories15M.bin -i "Once upon a time"
```

For all of the options, run:

```sh
$ llama2 --help
Usage:   llama2 <checkpoint> [options]
Example: llama2 checkpoint.bin -n 256 -i "Once upon a time"
Options:
 -h, --help                print this help message
 -t, --temperature <float> temperature, default 1.0 (0.0, 1]
 -p, --top-p <float>       p value in top-p (nucleus) sampling. default 1.0, 0 || 1 = off
 -n, --seq-len <int>       number of steps to run for, default 256. 0 = max_seq_len
 -i, --input <string>      input text for the prompt, default ""
 -v, --verbose             print model info and tokens/s
```

## Performance

The benchmarks provided below were executed on an AMD Ryzen 9 5900X 12-Core
Processor. All speeds measurements are taken using the `stories15M.bin`
checkpoint file.

If you have an implementation you want to add to the table, please open an issue
and I'll be happy to add it. Please only submit implementations that are single
language implementations (no OpenBlas, etc.).

## Single-threaded

### Argmax sampling

- Temperature 0.0
- 256 tokens

| Implementation                                      | Tokens/s |
| --------------------------------------------------- | -------- |
| llama2.zig (this repo)                              | 656      |
| llama2.c `make runfast -march=native`               | 548      |
| [llama2.zig](https://github.com/clebert/llama2.zig) | 496      |
| llama2.c `make run -march=native`                   | 122      |
| [llama2.rs](https://github.com/gaxler/llama2.rs)    | 115      |

### Top-P sampling

- Temperature 1.0
- Top-P 0.9
- 256 tokens

| Implementation                        | Tokens/s |
| ------------------------------------- | -------- |
<<<<<<< HEAD
| llama2.zig (this repo)                | 596      |
| llama2.c `make runfast -march=native` | 241      |
=======
| llama2.zig (this repo)                | 579      |
| llama2.c `make runfast -march=native` | 463      |
>>>>>>> e46473c2

## Multi-threaded

This implementation currently does not support multithreading so is not
included in the table below. This is with temperate 0.9 and no top-p.

| Implementation                                   | Tokens/s |
| ------------------------------------------------ | -------- |
| llama2.c `make runomp`                           | 1564     |
| [llama2.rs](https://github.com/gaxler/llama2.rs) | 441      |

#### llama2.zig (this repo)

The single largest speed increase came from writing a SIMD version of matrix
multiplication using the Zig `@Vector` feature. This was an immediate jump from
around 115 tokens/s to 430 tokens/s. Notable speed increases also came from:

- `comptime` magic to generate fused matrix multiplication
- Vector aligned memory allocation
- Using SIMD versions of other core functions

```sh
llama2 stories15M.bin -t 0
llama2 stories15M.bin -t 1.0 -p 0.9
llama2 stories15M.bin -t 1.0 -p 0.9 -i "Once upon a time"
```

```sh
zig version -> 0.11.0-dev.4315+f5239677e
```

#### llama2.c

```sh
 ./run stories15M.bin -t 1.0 -p 0.9
 ./run stories15M.bin -t 0.0
```

```sh
CC = gcc

.PHONY: runfast
runfast: run.c
	$(CC) -Ofast -o run run.c -lm -march=native


.PHONY: run
run: run.c
	$(CC) -O3 -o run run.c -lm -march=native


.PHONY: runomp
runomp: run.c
	$(CC) -Ofast -fopenmp -march=native run.c  -lm  -o run -march=native
```

#### llama2.rs

```sh
 RUSTFLAGS="-C target-cpu=native" cargo run -r -- stories15M.bin 0.9
 RUSTFLAGS="-C target-cpu=native" cargo run -r -F parallel -- stories15M.bin 0.9
```

```toml
[profile.release]
codegen-units = 1
lto = true
panic = "abort"
strip = "symbols"
```

## Todo

- \[ \] Parallelize multi-head attention process
- \[ \] Add support for multi-threading (this is not going well)
- \[ \] Try top-p sampling by doing multiple linear scans to avoid sorting
- \[ \] binary search the token encoder, probably not necessary
- \[ \] Add benchmarks for smaller model and tokenizer

## Contributing

Any form of contribution is welcome. Feel free to open an issue or create a
pull request. If you are contributing optimizations, please provide benchmarks
and/or performance comparisons as well as the code to reproduce them.

# Credits

- [Andrej Karpathy](https://github.com/karpathy) for the original llama2.c
  implementation
- [Foundation42](https://github.com/Foundation42) for opening a
  [PR](https://github.com/karpathy/llama2.c/pull/94/files) on the llama2.c repo
  that was the inspiration for aligned memory allocation and fused matrix
  multiplication.
- [jrudolph](https://github.com/jrudolph) for top-p sampling optimization
  [PR](https://github.com/karpathy/llama2.c/pull/276)<|MERGE_RESOLUTION|>--- conflicted
+++ resolved
@@ -94,13 +94,8 @@
 
 | Implementation                        | Tokens/s |
 | ------------------------------------- | -------- |
-<<<<<<< HEAD
-| llama2.zig (this repo)                | 596      |
-| llama2.c `make runfast -march=native` | 241      |
-=======
 | llama2.zig (this repo)                | 579      |
 | llama2.c `make runfast -march=native` | 463      |
->>>>>>> e46473c2
 
 ## Multi-threaded
 
